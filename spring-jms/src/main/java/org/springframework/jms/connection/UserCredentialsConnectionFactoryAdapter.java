/*
 * Copyright 2002-2021 the original author or authors.
 *
 * Licensed under the Apache License, Version 2.0 (the "License");
 * you may not use this file except in compliance with the License.
 * You may obtain a copy of the License at
 *
 *      https://www.apache.org/licenses/LICENSE-2.0
 *
 * Unless required by applicable law or agreed to in writing, software
 * distributed under the License is distributed on an "AS IS" BASIS,
 * WITHOUT WARRANTIES OR CONDITIONS OF ANY KIND, either express or implied.
 * See the License for the specific language governing permissions and
 * limitations under the License.
 */

package org.springframework.jms.connection;

import jakarta.jms.Connection;
import jakarta.jms.ConnectionFactory;
import jakarta.jms.JMSContext;
import jakarta.jms.JMSException;
import jakarta.jms.QueueConnection;
import jakarta.jms.QueueConnectionFactory;
import jakarta.jms.TopicConnection;
import jakarta.jms.TopicConnectionFactory;

import org.springframework.beans.factory.InitializingBean;
import org.springframework.core.NamedThreadLocal;
import org.springframework.lang.Nullable;
import org.springframework.util.Assert;
import org.springframework.util.StringUtils;

/**
<<<<<<< HEAD
 * An adapter for a target JMS {@link javax.jms.ConnectionFactory}, applying the
 * given user credentials to every standard {@code createConnection()} or
 * {@code createContext()} call, that is, implicitly invoking
 * {@code createConnection(username, password)} or
 * {@code createContext(username, password, sessionMode)}
 * on the target.
 * Following the JMS 2.0 Specification, the {@link JMSContext#AUTO_ACKNOWLEDGE}
 * is used, if the sessionMode is not provided.
 * All other methods simply delegate to the corresponding methods
=======
 * An adapter for a target JMS {@link jakarta.jms.ConnectionFactory}, applying the
 * given user credentials to every standard {@code createConnection()} call,
 * that is, implicitly invoking {@code createConnection(username, password)}
 * on the target. All other methods simply delegate to the corresponding methods
>>>>>>> eb50a6f4
 * of the target ConnectionFactory.
 *
 * <p>Can be used to proxy a target JNDI ConnectionFactory that does not have user
 * credentials configured. Client code can work with the ConnectionFactory without
 * passing in username and password on every {@code createConnection()} call.
 *
 * <p>In the following example, client code can simply transparently work
 * with the preconfigured "myConnectionFactory", implicitly accessing
 * "myTargetConnectionFactory" with the specified user credentials.
 *
 * <pre class="code">
 * &lt;bean id="myTargetConnectionFactory" class="org.springframework.jndi.JndiObjectFactoryBean"&gt;
 *   &lt;property name="jndiName" value="java:comp/env/jms/mycf"/&gt;
 * &lt;/bean&gt;
 *
 * &lt;bean id="myConnectionFactory" class="org.springframework.jms.connection.UserCredentialsConnectionFactoryAdapter"&gt;
 *   &lt;property name="targetConnectionFactory" ref="myTargetConnectionFactory"/&gt;
 *   &lt;property name="username" value="myusername"/&gt;
 *   &lt;property name="password" value="mypassword"/&gt;
 * &lt;/bean&gt;</pre>
 *
 * <p>If the "username" is empty, this proxy will simply delegate to the standard
 * {@code createConnection()} method of the target ConnectionFactory.
 * This can be used to keep a UserCredentialsConnectionFactoryAdapter bean
 * definition just for the <i>option</i> of implicitly passing in user credentials
 * if the particular target ConnectionFactory requires it.
 *
 * <p>As of Spring Framework 5, this class delegates JMS 2.0 {@code JMSContext}
 * calls and therefore requires the JMS 2.0 API to be present at runtime.
 * It may nevertheless run against a JMS 1.1 driver (bound to the JMS 2.0 API)
 * as long as no actual JMS 2.0 calls are triggered by the application's setup.
 *
 * @author Juergen Hoeller
 * @since 1.2
 * @see #createConnection
 * @see #createContext
 * @see #createQueueConnection
 * @see #createTopicConnection
 */
public class UserCredentialsConnectionFactoryAdapter
		implements ConnectionFactory, QueueConnectionFactory, TopicConnectionFactory, InitializingBean {

	@Nullable
	private ConnectionFactory targetConnectionFactory;

	@Nullable
	private String username;

	@Nullable
	private String password;

	private final ThreadLocal<JmsUserCredentials> threadBoundCredentials =
			new NamedThreadLocal<>("Current JMS user credentials");


	/**
	 * Set the target ConnectionFactory that this ConnectionFactory should delegate to.
	 */
	public void setTargetConnectionFactory(ConnectionFactory targetConnectionFactory) {
		Assert.notNull(targetConnectionFactory, "'targetConnectionFactory' must not be null");
		this.targetConnectionFactory = targetConnectionFactory;
	}

	/**
	 * Set the username that this adapter should use for retrieving Connections.
	 * Default is no specific user.
	 */
	public void setUsername(String username) {
		this.username = username;
	}

	/**
	 * Set the password that this adapter should use for retrieving Connections.
	 * Default is no specific password.
	 */
	public void setPassword(String password) {
		this.password = password;
	}

	@Override
	public void afterPropertiesSet() {
		if (this.targetConnectionFactory == null) {
			throw new IllegalArgumentException("Property 'targetConnectionFactory' is required");
		}
	}


	/**
	 * Set user credententials for this proxy and the current thread.
	 * The given username and password will be applied to all subsequent
	 * {@code createConnection()} calls on this ConnectionFactory proxy.
	 * <p>This will override any statically specified user credentials,
	 * that is, values of the "username" and "password" bean properties.
	 * @param username the username to apply
	 * @param password the password to apply
	 * @see #removeCredentialsFromCurrentThread
	 */
	public void setCredentialsForCurrentThread(String username, String password) {
		this.threadBoundCredentials.set(new JmsUserCredentials(username, password));
	}

	/**
	 * Remove any user credentials for this proxy from the current thread.
	 * Statically specified user credentials apply again afterwards.
	 * @see #setCredentialsForCurrentThread
	 */
	public void removeCredentialsFromCurrentThread() {
		this.threadBoundCredentials.remove();
	}


	/**
	 * Determine whether there are currently thread-bound credentials,
	 * using them if available, falling back to the statically specified
	 * username and password (i.e. values of the bean properties) otherwise.
	 * @see #doCreateConnection
	 */
	@Override
	public final Connection createConnection() throws JMSException {
		JmsUserCredentials threadCredentials = this.threadBoundCredentials.get();
		if (threadCredentials != null) {
			return doCreateConnection(threadCredentials.username, threadCredentials.password);
		}
		else {
			return doCreateConnection(this.username, this.password);
		}
	}

	/**
	 * Delegate the call straight to the target ConnectionFactory.
	 */
	@Override
	public Connection createConnection(String username, String password) throws JMSException {
		return doCreateConnection(username, password);
	}

	/**
	 * This implementation delegates to the {@code createConnection(username, password)}
	 * method of the target ConnectionFactory, passing in the specified user credentials.
	 * If the specified username is empty, it will simply delegate to the standard
	 * {@code createConnection()} method of the target ConnectionFactory.
	 * @param username the username to use
	 * @param password the password to use
	 * @return the Connection
	 * @see jakarta.jms.ConnectionFactory#createConnection(String, String)
	 * @see jakarta.jms.ConnectionFactory#createConnection()
	 */
	protected Connection doCreateConnection(@Nullable String username, @Nullable String password) throws JMSException {
		ConnectionFactory target = obtainTargetConnectionFactory();
		if (StringUtils.hasLength(username)) {
			return target.createConnection(username, password);
		}
		else {
			return target.createConnection();
		}
	}

	/**
	 * Determine whether there are currently thread-bound credentials,
	 * using them if available, falling back to the statically specified
	 * username and password (i.e. values of the bean properties) else.
	 * @see #doCreateQueueConnection
	 */
	@Override
	public final QueueConnection createQueueConnection() throws JMSException {
		JmsUserCredentials threadCredentials = this.threadBoundCredentials.get();
		if (threadCredentials != null) {
			return doCreateQueueConnection(threadCredentials.username, threadCredentials.password);
		}
		else {
			return doCreateQueueConnection(this.username, this.password);
		}
	}

	/**
	 * Delegate the call straight to the target QueueConnectionFactory.
	 */
	@Override
	public QueueConnection createQueueConnection(String username, String password) throws JMSException {
		return doCreateQueueConnection(username, password);
	}

	/**
	 * This implementation delegates to the {@code createQueueConnection(username, password)}
	 * method of the target QueueConnectionFactory, passing in the specified user credentials.
	 * If the specified username is empty, it will simply delegate to the standard
	 * {@code createQueueConnection()} method of the target ConnectionFactory.
	 * @param username the username to use
	 * @param password the password to use
	 * @return the Connection
	 * @see jakarta.jms.QueueConnectionFactory#createQueueConnection(String, String)
	 * @see jakarta.jms.QueueConnectionFactory#createQueueConnection()
	 */
	protected QueueConnection doCreateQueueConnection(
			@Nullable String username, @Nullable String password) throws JMSException {

		ConnectionFactory target = obtainTargetConnectionFactory();
		if (!(target instanceof QueueConnectionFactory queueFactory)) {
			throw new jakarta.jms.IllegalStateException("'targetConnectionFactory' is not a QueueConnectionFactory");
		}
		if (StringUtils.hasLength(username)) {
			return queueFactory.createQueueConnection(username, password);
		}
		else {
			return queueFactory.createQueueConnection();
		}
	}

	/**
	 * Determine whether there are currently thread-bound credentials,
	 * using them if available, falling back to the statically specified
	 * username and password (i.e. values of the bean properties) else.
	 * @see #doCreateTopicConnection
	 */
	@Override
	public final TopicConnection createTopicConnection() throws JMSException {
		JmsUserCredentials threadCredentials = this.threadBoundCredentials.get();
		if (threadCredentials != null) {
			return doCreateTopicConnection(threadCredentials.username, threadCredentials.password);
		}
		else {
			return doCreateTopicConnection(this.username, this.password);
		}
	}

	/**
	 * Delegate the call straight to the target TopicConnectionFactory.
	 */
	@Override
	public TopicConnection createTopicConnection(String username, String password) throws JMSException {
		return doCreateTopicConnection(username, password);
	}

	/**
	 * This implementation delegates to the {@code createTopicConnection(username, password)}
	 * method of the target TopicConnectionFactory, passing in the specified user credentials.
	 * If the specified username is empty, it will simply delegate to the standard
	 * {@code createTopicConnection()} method of the target ConnectionFactory.
	 * @param username the username to use
	 * @param password the password to use
	 * @return the Connection
	 * @see jakarta.jms.TopicConnectionFactory#createTopicConnection(String, String)
	 * @see jakarta.jms.TopicConnectionFactory#createTopicConnection()
	 */
	protected TopicConnection doCreateTopicConnection(
			@Nullable String username, @Nullable String password) throws JMSException {

		ConnectionFactory target = obtainTargetConnectionFactory();
		if (!(target instanceof TopicConnectionFactory queueFactory)) {
			throw new jakarta.jms.IllegalStateException("'targetConnectionFactory' is not a TopicConnectionFactory");
		}
		if (StringUtils.hasLength(username)) {
			return queueFactory.createTopicConnection(username, password);
		}
		else {
			return queueFactory.createTopicConnection();
		}
	}

	/**
	 * Delegates the call to the {@code createContext(sessionMode)},
	 * using the {@link JMSContext#AUTO_ACKNOWLEDGE} as a value (JMS specification compliant).
	 * @return the JMSContext
	 */
	@Override
	public JMSContext createContext() {
		return this.createContext(JMSContext.AUTO_ACKNOWLEDGE);
	}

	@Override
	public JMSContext createContext(String userName, String password) {
		return obtainTargetConnectionFactory().createContext(userName, password);
	}

	@Override
	public JMSContext createContext(String userName, String password, int sessionMode) {
		return obtainTargetConnectionFactory().createContext(userName, password, sessionMode);
	}

	@Override
	public JMSContext createContext(int sessionMode) {
		JmsUserCredentials threadCredentials = this.threadBoundCredentials.get();
		if (threadCredentials != null) {
			return doCreateContext(threadCredentials.username, threadCredentials.password, sessionMode);
		}
		else {
			return doCreateContext(this.username, this.password, sessionMode);
		}
	}

	/**
	 * This implementation delegates to the {@code createContext(username, password, sessionMode)}
	 * method of the target ConnectionFactory, passing in the specified user credentials.
	 * If the specified username is empty, it will simply delegate to the standard
	 * {@code createContext(sessionMode)} method of the target ConnectionFactory.
	 * @param username the username to use
	 * @param password the password to use
	 * @param sessionMode the sessionMode to use.
	 * @return the JMSContext
	 * @see javax.jms.ConnectionFactory#createContext(String, String, int)
	 * @see javax.jms.ConnectionFactory#createContext(int)
	 */
	private JMSContext doCreateContext(String username, String password, int sessionMode) {
		ConnectionFactory target = obtainTargetConnectionFactory();
		if (StringUtils.hasLength(username)) {
			return target.createContext(username, password, sessionMode);
		}
		else {
			return target.createContext(sessionMode);
		}
	}

	private ConnectionFactory obtainTargetConnectionFactory() {
		Assert.state(this.targetConnectionFactory != null, "'targetConnectionFactory' is required");
		return this.targetConnectionFactory;
	}


	/**
	 * Inner class used as ThreadLocal value.
	 */
	private static final class JmsUserCredentials {

		public final String username;

		public final String password;

		public JmsUserCredentials(String username, String password) {
			this.username = username;
			this.password = password;
		}

		@Override
		public String toString() {
			return "JmsUserCredentials[username='" + this.username + "',password='" + this.password + "']";
		}
	}

}<|MERGE_RESOLUTION|>--- conflicted
+++ resolved
@@ -32,8 +32,7 @@
 import org.springframework.util.StringUtils;
 
 /**
-<<<<<<< HEAD
- * An adapter for a target JMS {@link javax.jms.ConnectionFactory}, applying the
+ * An adapter for a target JMS {@link jakarta.jms.ConnectionFactory}, applying the
  * given user credentials to every standard {@code createConnection()} or
  * {@code createContext()} call, that is, implicitly invoking
  * {@code createConnection(username, password)} or
@@ -42,12 +41,6 @@
  * Following the JMS 2.0 Specification, the {@link JMSContext#AUTO_ACKNOWLEDGE}
  * is used, if the sessionMode is not provided.
  * All other methods simply delegate to the corresponding methods
-=======
- * An adapter for a target JMS {@link jakarta.jms.ConnectionFactory}, applying the
- * given user credentials to every standard {@code createConnection()} call,
- * that is, implicitly invoking {@code createConnection(username, password)}
- * on the target. All other methods simply delegate to the corresponding methods
->>>>>>> eb50a6f4
  * of the target ConnectionFactory.
  *
  * <p>Can be used to proxy a target JNDI ConnectionFactory that does not have user
