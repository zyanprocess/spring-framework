--- conflicted
+++ resolved
@@ -25,7 +25,6 @@
 
 import org.springframework.http.HttpMethod;
 import org.springframework.http.client.ClientHttpRequest;
-import org.springframework.test.util.AssertionErrors;
 import org.springframework.test.web.client.MockRestServiceServer;
 import org.springframework.test.web.client.RequestMatcher;
 import org.springframework.util.Assert;
@@ -145,22 +144,12 @@
 	 */
 	@SafeVarargs
 	public static RequestMatcher header(final String name, final Matcher<? super String>... matchers) {
-<<<<<<< HEAD
 		return request -> {
 			assertValueCount("header", name, request.getHeaders(), matchers.length);
-			for (int i = 0 ; i < matchers.length; i++) {
-				assertThat("Request header", request.getHeaders().get(name).get(i), matchers[i]);
-=======
-		return new RequestMatcher() {
-			@Override
-			public void match(ClientHttpRequest request) {
-				assertValueCount("header", name, request.getHeaders(), matchers.length);
-				List<String> headerValues = request.getHeaders().get(name);
-				Assert.state(headerValues != null, "No header values");
-				for (int i = 0; i < matchers.length; i++) {
-					assertThat("Request header [" + name + "]", headerValues.get(i), matchers[i]);
-				}
->>>>>>> b6c09fa7
+			List<String> headerValues = request.getHeaders().get(name);
+			Assert.state(headerValues != null, "No header values");
+			for (int i = 0; i < matchers.length; i++) {
+				assertThat("Request header [" + name + "]", headerValues.get(i), matchers[i]);
 			}
 		};
 	}
@@ -169,22 +158,12 @@
 	 * Assert request header values.
 	 */
 	public static RequestMatcher header(final String name, final String... expectedValues) {
-<<<<<<< HEAD
 		return request -> {
 			assertValueCount("header", name, request.getHeaders(), expectedValues.length);
+			List<String> headerValues = request.getHeaders().get(name);
+			Assert.state(headerValues != null, "No header values");
 			for (int i = 0 ; i < expectedValues.length; i++) {
-				assertEquals("Request header + [" + name + "]", expectedValues[i], request.getHeaders().get(name).get(i));
-=======
-		return new RequestMatcher() {
-			@Override
-			public void match(ClientHttpRequest request) {
-				assertValueCount("header", name, request.getHeaders(), expectedValues.length);
-				List<String> headerValues = request.getHeaders().get(name);
-				Assert.state(headerValues != null, "No header values");
-				for (int i = 0 ; i < expectedValues.length; i++) {
-					assertEquals("Request header [" + name + "]", expectedValues[i], headerValues.get(i));
-				}
->>>>>>> b6c09fa7
+				assertEquals("Request header [" + name + "]", expectedValues[i], headerValues.get(i));
 			}
 		};
 	}
