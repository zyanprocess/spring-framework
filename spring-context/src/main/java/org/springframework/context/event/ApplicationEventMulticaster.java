/*
 * Copyright 2002-2019 the original author or authors.
 *
 * Licensed under the Apache License, Version 2.0 (the "License");
 * you may not use this file except in compliance with the License.
 * You may obtain a copy of the License at
 *
 *      https://www.apache.org/licenses/LICENSE-2.0
 *
 * Unless required by applicable law or agreed to in writing, software
 * distributed under the License is distributed on an "AS IS" BASIS,
 * WITHOUT WARRANTIES OR CONDITIONS OF ANY KIND, either express or implied.
 * See the License for the specific language governing permissions and
 * limitations under the License.
 */

package org.springframework.context.event;

import org.springframework.context.ApplicationEvent;
import org.springframework.context.ApplicationListener;
import org.springframework.core.ResolvableType;
import org.springframework.lang.Nullable;

/**
 * Interface to be implemented by objects that can manage a number of
 * {@link ApplicationListener} objects and publish events to them.
 *
 * <p>An {@link org.springframework.context.ApplicationEventPublisher}, typically
 * a Spring {@link org.springframework.context.ApplicationContext}, can use an
<<<<<<< HEAD
 * ApplicationEventMulticaster as a delegate for actually publishing events.
 * {
 *     管理 ApplicationListener 清单，并将事件派发给他们
 * }
=======
 * {@code ApplicationEventMulticaster} as a delegate for actually publishing events.
 *
>>>>>>> 0a0efe01
 * @author Rod Johnson
 * @author Juergen Hoeller
 * @author Stephane Nicoll
 * @see ApplicationListener
 */
public interface ApplicationEventMulticaster {

	/**
	 * Add a listener to be notified of all events.
	 * @param listener the listener to add
	 */
	void addApplicationListener(ApplicationListener<?> listener);

	/**
	 * Add a listener bean to be notified of all events.
	 * @param listenerBeanName the name of the listener bean to add
	 */
	void addApplicationListenerBean(String listenerBeanName);

	/**
	 * Remove a listener from the notification list.
	 * @param listener the listener to remove
	 */
	void removeApplicationListener(ApplicationListener<?> listener);

	/**
	 * Remove a listener bean from the notification list.
	 * @param listenerBeanName the name of the listener bean to remove
	 */
	void removeApplicationListenerBean(String listenerBeanName);

	/**
	 * Remove all listeners registered with this multicaster.
	 * <p>After a remove call, the multicaster will perform no action
	 * on event notification until new listeners are registered.
	 */
	void removeAllListeners();

	/**
	 * Multicast the given application event to appropriate listeners.
	 * <p>Consider using {@link #multicastEvent(ApplicationEvent, ResolvableType)}
	 * if possible as it provides better support for generics-based events.
	 * @param event the event to multicast
	 */
	void multicastEvent(ApplicationEvent event);

	/**
	 * Multicast the given application event to appropriate listeners.
	 * <p>If the {@code eventType} is {@code null}, a default type is built
	 * based on the {@code event} instance.
	 * @param event the event to multicast
	 * @param eventType the type of event (can be {@code null})
	 * @since 4.2
	 */
	void multicastEvent(ApplicationEvent event, @Nullable ResolvableType eventType);

}<|MERGE_RESOLUTION|>--- conflicted
+++ resolved
@@ -27,15 +27,8 @@
  *
  * <p>An {@link org.springframework.context.ApplicationEventPublisher}, typically
  * a Spring {@link org.springframework.context.ApplicationContext}, can use an
-<<<<<<< HEAD
- * ApplicationEventMulticaster as a delegate for actually publishing events.
- * {
- *     管理 ApplicationListener 清单，并将事件派发给他们
- * }
-=======
  * {@code ApplicationEventMulticaster} as a delegate for actually publishing events.
  *
->>>>>>> 0a0efe01
  * @author Rod Johnson
  * @author Juergen Hoeller
  * @author Stephane Nicoll
