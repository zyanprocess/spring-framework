/*
 * Copyright 2002-2017 the original author or authors.
 *
 * Licensed under the Apache License, Version 2.0 (the "License");
 * you may not use this file except in compliance with the License.
 * You may obtain a copy of the License at
 *
 *      http://www.apache.org/licenses/LICENSE-2.0
 *
 * Unless required by applicable law or agreed to in writing, software
 * distributed under the License is distributed on an "AS IS" BASIS,
 * WITHOUT WARRANTIES OR CONDITIONS OF ANY KIND, either express or implied.
 * See the License for the specific language governing permissions and
 * limitations under the License.
 */

package org.springframework.messaging;

import java.io.IOException;
import java.io.ObjectInputStream;
import java.io.ObjectOutputStream;
import java.io.Serializable;
import java.util.Collection;
import java.util.Collections;
import java.util.HashMap;
import java.util.HashSet;
import java.util.Map;
import java.util.Set;
import java.util.UUID;

import org.apache.commons.logging.Log;
import org.apache.commons.logging.LogFactory;

import org.springframework.lang.Nullable;
import org.springframework.util.AlternativeJdkIdGenerator;
import org.springframework.util.IdGenerator;

/**
 * The headers for a {@link Message}.
 *
 * <p><b>IMPORTANT</b>: This class is immutable. Any mutating operation such as
 * {@code put(..)}, {@code putAll(..)} and others will throw
 * {@link UnsupportedOperationException}.
 * <p>Subclasses do have access to the raw headers, however, via {@link #getRawHeaders()}.
 *
 * <p>One way to create message headers is to use the
 * {@link org.springframework.messaging.support.MessageBuilder MessageBuilder}:
 * <pre class="code">
 * MessageBuilder.withPayload("foo").setHeader("key1", "value1").setHeader("key2", "value2");
 * </pre>
 *
 * A second option is to create {@link org.springframework.messaging.support.GenericMessage}
 * passing a payload as {@link Object} and headers as a {@link Map java.util.Map}:
 * <pre class="code">
 * Map headers = new HashMap();
 * headers.put("key1", "value1");
 * headers.put("key2", "value2");
 * new GenericMessage("foo", headers);
 * </pre>
 *
 * A third option is to use {@link org.springframework.messaging.support.MessageHeaderAccessor}
 * or one of its subclasses to create specific categories of headers.
 *
 * @author Arjen Poutsma
 * @author Mark Fisher
 * @author Gary Russell
 * @author Juergen Hoeller
 * @since 4.0
 * @see org.springframework.messaging.support.MessageBuilder
 * @see org.springframework.messaging.support.MessageHeaderAccessor
 */
public class MessageHeaders implements Map<String, Object>, Serializable {

	public static final UUID ID_VALUE_NONE = new UUID(0,0);

	/**
	 * The key for the Message ID. This is an automatically generated UUID and
	 * should never be explicitly set in the header map <b>except</b> in the
	 * case of Message deserialization where the serialized Message's generated
	 * UUID is being restored.
	 */
	public static final String ID = "id";

	public static final String TIMESTAMP = "timestamp";

	public static final String CONTENT_TYPE = "contentType";

	public static final String REPLY_CHANNEL = "replyChannel";

	public static final String ERROR_CHANNEL = "errorChannel";


	private static final long serialVersionUID = 7035068984263400920L;

	private static final Log logger = LogFactory.getLog(MessageHeaders.class);

	private static final IdGenerator defaultIdGenerator = new AlternativeJdkIdGenerator();

	private static volatile IdGenerator idGenerator = null;


	private final Map<String, Object> headers;


	/**
	 * Construct a {@link MessageHeaders} with the given headers. An {@link #ID} and
	 * {@link #TIMESTAMP} headers will also be added, overriding any existing values.
	 * @param headers a map with headers to add
	 */
	public MessageHeaders(@Nullable Map<String, Object> headers) {
		this(headers, null, null);
	}

	/**
	 * Constructor providing control over the ID and TIMESTAMP header values.
	 * @param headers a map with headers to add
	 * @param id the {@link #ID} header value
	 * @param timestamp the {@link #TIMESTAMP} header value
	 */
<<<<<<< HEAD
	protected MessageHeaders(@Nullable Map<String, Object> headers, UUID id, Long timestamp) {
=======
	protected MessageHeaders(@Nullable Map<String, Object> headers, @Nullable UUID id, @Nullable Long timestamp) {
>>>>>>> a0bce618
		this.headers = (headers != null ? new HashMap<>(headers) : new HashMap<>());

		if (id == null) {
			this.headers.put(ID, getIdGenerator().generateId());
		}
		else if (id == ID_VALUE_NONE) {
			this.headers.remove(ID);
		}
		else {
			this.headers.put(ID, id);
		}

		if (timestamp == null) {
			this.headers.put(TIMESTAMP, System.currentTimeMillis());
		}
		else if (timestamp < 0) {
			this.headers.remove(TIMESTAMP);
		}
		else {
			this.headers.put(TIMESTAMP, timestamp);
		}
	}

	/**
	 * Copy constructor which allows for ignoring certain entries.
	 * Used for serialization without non-serializable entries.
	 * @param original the MessageHeaders to copy
	 * @param keysToIgnore the keys of the entries to ignore
	 */
	private MessageHeaders(MessageHeaders original, Set<String> keysToIgnore) {
		this.headers = new HashMap<>(original.headers.size() - keysToIgnore.size());
		for (Map.Entry<String, Object> entry : original.headers.entrySet()) {
			if (!keysToIgnore.contains(entry.getKey())) {
				this.headers.put(entry.getKey(), entry.getValue());
			}
		}
	}


	protected Map<String, Object> getRawHeaders() {
		return this.headers;
	}

	protected static IdGenerator getIdGenerator() {
		return (idGenerator != null ? idGenerator : defaultIdGenerator);
	}

	@Nullable
	public UUID getId() {
		return get(ID, UUID.class);
	}

	@Nullable
	public Long getTimestamp() {
		return get(TIMESTAMP, Long.class);
	}

	@Nullable
	public Object getReplyChannel() {
		return get(REPLY_CHANNEL);
	}

	@Nullable
	public Object getErrorChannel() {
		return get(ERROR_CHANNEL);
	}


	@SuppressWarnings("unchecked")
	@Nullable
	public <T> T get(Object key, Class<T> type) {
		Object value = this.headers.get(key);
		if (value == null) {
			return null;
		}
		if (!type.isAssignableFrom(value.getClass())) {
			throw new IllegalArgumentException("Incorrect type specified for header '" +
					key + "'. Expected [" + type + "] but actual type is [" + value.getClass() + "]");
		}
		return (T) value;
	}


	// Delegating Map implementation

	public boolean containsKey(Object key) {
		return this.headers.containsKey(key);
	}

	public boolean containsValue(Object value) {
		return this.headers.containsValue(value);
	}

	public Set<Map.Entry<String, Object>> entrySet() {
		return Collections.unmodifiableMap(this.headers).entrySet();
	}

	@Nullable
	public Object get(Object key) {
		return this.headers.get(key);
	}

	public boolean isEmpty() {
		return this.headers.isEmpty();
	}

	public Set<String> keySet() {
		return Collections.unmodifiableSet(this.headers.keySet());
	}

	public int size() {
		return this.headers.size();
	}

	public Collection<Object> values() {
		return Collections.unmodifiableCollection(this.headers.values());
	}


	// Unsupported Map operations

	/**
	 * Since MessageHeaders are immutable, the call to this method
	 * will result in {@link UnsupportedOperationException}.
	 */
	public Object put(String key, Object value) {
		throw new UnsupportedOperationException("MessageHeaders is immutable");
	}

	/**
	 * Since MessageHeaders are immutable, the call to this method
	 * will result in {@link UnsupportedOperationException}.
	 */
	public void putAll(Map<? extends String, ? extends Object> map) {
		throw new UnsupportedOperationException("MessageHeaders is immutable");
	}

	/**
	 * Since MessageHeaders are immutable, the call to this method
	 * will result in {@link UnsupportedOperationException}.
	 */
	public Object remove(Object key) {
		throw new UnsupportedOperationException("MessageHeaders is immutable");
	}

	/**
	 * Since MessageHeaders are immutable, the call to this method
	 * will result in {@link UnsupportedOperationException}.
	 */
	public void clear() {
		throw new UnsupportedOperationException("MessageHeaders is immutable");
	}


	// Serialization methods

	private void writeObject(ObjectOutputStream out) throws IOException {
		Set<String> keysToIgnore = new HashSet<>();
		for (Map.Entry<String, Object> entry : this.headers.entrySet()) {
			if (!(entry.getValue() instanceof Serializable)) {
				keysToIgnore.add(entry.getKey());
			}
		}

		if (keysToIgnore.isEmpty()) {
			// All entries are serializable -> serialize the regular MessageHeaders instance
			out.defaultWriteObject();
		}
		else {
			// Some non-serializable entries -> serialize a temporary MessageHeaders copy
			if (logger.isDebugEnabled()) {
				logger.debug("Ignoring non-serializable message headers: " + keysToIgnore);
			}
			out.writeObject(new MessageHeaders(this, keysToIgnore));
		}
	}

	private void readObject(ObjectInputStream in) throws IOException, ClassNotFoundException {
		in.defaultReadObject();
	}


	// equals, hashCode, toString

	@Override
	public boolean equals(Object other) {
		return (this == other ||
				(other instanceof MessageHeaders && this.headers.equals(((MessageHeaders) other).headers)));
	}

	@Override
	public int hashCode() {
		return this.headers.hashCode();
	}

	@Override
	public String toString() {
		return this.headers.toString();
	}

}<|MERGE_RESOLUTION|>--- conflicted
+++ resolved
@@ -117,11 +117,7 @@
 	 * @param id the {@link #ID} header value
 	 * @param timestamp the {@link #TIMESTAMP} header value
 	 */
-<<<<<<< HEAD
-	protected MessageHeaders(@Nullable Map<String, Object> headers, UUID id, Long timestamp) {
-=======
 	protected MessageHeaders(@Nullable Map<String, Object> headers, @Nullable UUID id, @Nullable Long timestamp) {
->>>>>>> a0bce618
 		this.headers = (headers != null ? new HashMap<>(headers) : new HashMap<>());
 
 		if (id == null) {
