--- conflicted
+++ resolved
@@ -240,21 +240,17 @@
 	/**
 	 * A String equivalent of {@link MediaType#IMAGE_PNG}.
 	 */
-<<<<<<< HEAD
-	public final static String IMAGE_PNG_VALUE = "image/png";
+	public static final String IMAGE_PNG_VALUE = "image/png";
 	
 	/**
 	 * Public constant media type for {@code image/svg+xml}.
 	 */
-	public final static MediaType IMAGE_SVG;
+	public static final MediaType IMAGE_SVG;
 
 	/**
 	 * A String equivalent of {@link MediaType#IMAGE_SVG}.
 	 */
-	public final static String IMAGE_SVG_VALUE = "image/svg+xml";
-=======
-	public static final String IMAGE_PNG_VALUE = "image/png";
->>>>>>> 1fa1f2b5
+	public static final String IMAGE_SVG_VALUE = "image/svg+xml";
 
 	/**
 	 * Public constant media type for {@code multipart/form-data}.
