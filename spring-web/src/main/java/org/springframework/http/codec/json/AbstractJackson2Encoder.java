/*
 * Copyright 2002-2022 the original author or authors.
 *
 * Licensed under the Apache License, Version 2.0 (the "License");
 * you may not use this file except in compliance with the License.
 * You may obtain a copy of the License at
 *
 *      https://www.apache.org/licenses/LICENSE-2.0
 *
 * Unless required by applicable law or agreed to in writing, software
 * distributed under the License is distributed on an "AS IS" BASIS,
 * WITHOUT WARRANTIES OR CONDITIONS OF ANY KIND, either express or implied.
 * See the License for the specific language governing permissions and
 * limitations under the License.
 */

package org.springframework.http.codec.json;

import java.io.IOException;
import java.lang.annotation.Annotation;
import java.nio.charset.Charset;
import java.util.ArrayList;
import java.util.Collections;
import java.util.List;
import java.util.Map;
import java.util.concurrent.atomic.AtomicReference;

import com.fasterxml.jackson.core.JsonEncoding;
import com.fasterxml.jackson.core.JsonGenerator;
import com.fasterxml.jackson.core.JsonProcessingException;
import com.fasterxml.jackson.core.util.ByteArrayBuilder;
import com.fasterxml.jackson.databind.JavaType;
import com.fasterxml.jackson.databind.ObjectMapper;
import com.fasterxml.jackson.databind.ObjectWriter;
import com.fasterxml.jackson.databind.SequenceWriter;
import com.fasterxml.jackson.databind.exc.InvalidDefinitionException;
import com.fasterxml.jackson.databind.ser.FilterProvider;
import org.apache.commons.logging.Log;
import org.reactivestreams.Publisher;
import reactor.core.publisher.Flux;
import reactor.core.publisher.Mono;

import org.springframework.core.MethodParameter;
import org.springframework.core.ResolvableType;
import org.springframework.core.codec.CodecException;
import org.springframework.core.codec.EncodingException;
import org.springframework.core.codec.Hints;
import org.springframework.core.io.buffer.DataBuffer;
import org.springframework.core.io.buffer.DataBufferFactory;
import org.springframework.core.log.LogFormatUtils;
import org.springframework.http.MediaType;
import org.springframework.http.codec.HttpMessageEncoder;
import org.springframework.http.converter.json.MappingJacksonValue;
import org.springframework.http.server.reactive.ServerHttpRequest;
import org.springframework.http.server.reactive.ServerHttpResponse;
import org.springframework.lang.NonNull;
import org.springframework.lang.Nullable;
import org.springframework.util.Assert;
import org.springframework.util.CollectionUtils;
import org.springframework.util.MimeType;

/**
 * Base class providing support methods for Jackson 2.9 encoding. For non-streaming use
 * cases, {@link Flux} elements are collected into a {@link List} before serialization for
 * performance reason.
 *
 * @author Sebastien Deleuze
 * @author Arjen Poutsma
 * @since 5.0
 */
public abstract class AbstractJackson2Encoder extends Jackson2CodecSupport implements HttpMessageEncoder<Object> {

	private static final byte[] NEWLINE_SEPARATOR = {'\n'};

	private static final byte[] EMPTY_BYTES = new byte[0];

	private static final Map<String, JsonEncoding> ENCODINGS;

	static {
		ENCODINGS = CollectionUtils.newHashMap(JsonEncoding.values().length);
		for (JsonEncoding encoding : JsonEncoding.values()) {
			ENCODINGS.put(encoding.getJavaName(), encoding);
		}
		ENCODINGS.put("US-ASCII", JsonEncoding.UTF8);
	}


	private final List<MediaType> streamingMediaTypes = new ArrayList<>(1);

	/**
	 * Constructor with a Jackson {@link ObjectMapper} to use.
	 */
	protected AbstractJackson2Encoder(ObjectMapper mapper, MimeType... mimeTypes) {
		super(mapper, mimeTypes);
	}


	/**
	 * Configure "streaming" media types for which flushing should be performed
	 * automatically vs at the end of the stream.
	 */
	public void setStreamingMediaTypes(List<MediaType> mediaTypes) {
		this.streamingMediaTypes.clear();
		this.streamingMediaTypes.addAll(mediaTypes);
	}


	@Override
	public boolean canEncode(ResolvableType elementType, @Nullable MimeType mimeType) {
		if (!supportsMimeType(mimeType)) {
			return false;
		}
		if (mimeType != null && mimeType.getCharset() != null) {
			Charset charset = mimeType.getCharset();
			if (!ENCODINGS.containsKey(charset.name())) {
				return false;
			}
		}
		ObjectMapper mapper = selectObjectMapper(elementType, mimeType);
		if (mapper == null) {
			return false;
		}
		Class<?> clazz = elementType.toClass();
		if (String.class.isAssignableFrom(elementType.resolve(clazz))) {
			return false;
		}
		if (Object.class == clazz) {
			return true;
		}
		if (!logger.isDebugEnabled()) {
			return mapper.canSerialize(clazz);
		}
		else {
			AtomicReference<Throwable> causeRef = new AtomicReference<>();
			if (mapper.canSerialize(clazz, causeRef)) {
				return true;
			}
			logWarningIfNecessary(clazz, causeRef.get());
			return false;
		}
	}

	@Override
	public Flux<DataBuffer> encode(Publisher<?> inputStream, DataBufferFactory bufferFactory,
			ResolvableType elementType, @Nullable MimeType mimeType, @Nullable Map<String, Object> hints) {

		Assert.notNull(inputStream, "'inputStream' must not be null");
		Assert.notNull(bufferFactory, "'bufferFactory' must not be null");
		Assert.notNull(elementType, "'elementType' must not be null");

		if (inputStream instanceof Mono) {
			return Mono.from(inputStream)
					.flatMap(value -> createEncodingToolsForStream(value, elementType, mimeType, hints)
							.map(tools -> encodeValue(value, tools.mapper(), tools.writer(),
									bufferFactory, mimeType, hints)))
					.flux();
		}

		try {
			ObjectMapper mapper = selectObjectMapper(elementType, mimeType);
			if (mapper == null) {
				throw new IllegalStateException("No ObjectMapper for " + elementType);
			}
			ObjectWriter writer = createObjectWriter(mapper, elementType, mimeType, null, hints);
			ByteArrayBuilder byteBuilder = new ByteArrayBuilder(writer.getFactory()._getBufferRecycler());
			JsonEncoding encoding = getJsonEncoding(mimeType);
			JsonGenerator generator = mapper.getFactory().createGenerator(byteBuilder, encoding);
			SequenceWriter sequenceWriter = writer.writeValues(generator);

			byte[] separator = getStreamingMediaTypeSeparator(mimeType);
<<<<<<< HEAD
			if (separator != null) { // streaming
				ObjectMapper mapper = selectObjectMapper(elementType, mimeType);
				if (mapper == null) {
					return Flux.error(new IllegalStateException("No ObjectMapper for " + elementType));
				}

				ObjectWriter objectWriter = createObjectWriter(mapper, elementType, mimeType, null, hints);
				return customizeWriterFromStream(objectWriter, mimeType, elementType, hints)
						.flatMapMany(writer -> {
							try {
								ByteArrayBuilder byteBuilder = new ByteArrayBuilder(
										writer.getFactory()._getBufferRecycler());
								JsonEncoding encoding = getJsonEncoding(mimeType);
								JsonGenerator generator = mapper.getFactory().createGenerator(byteBuilder, encoding);
								SequenceWriter sequenceWriter = writer.writeValues(generator);
								return Flux.from(inputStream)
										.map(value -> encodeStreamingValue(value, bufferFactory, hints,
												sequenceWriter, byteBuilder, separator))
										.doAfterTerminate(() -> {
											try {
												byteBuilder.release();
												generator.close();
											}
											catch (IOException ex) {
												logger.error("Could not close Encoder resources", ex);
											}
										});
							}
							catch (IOException ex) {
								return Flux.error(ex);
							}
						});
			}
			else { // non-streaming
				ResolvableType listType = ResolvableType.forClassWithGenerics(List.class, elementType);
				return Flux.from(inputStream)
						.collectList()
						.flatMap(list -> Mono.zip(
								Mono.just(list),
								createEncodingToolsForStream(list, listType, mimeType, hints))
						)
						.map(tpl -> encodeValue(tpl.getT1(), tpl.getT2().mapper(), tpl.getT2().writer(),
								bufferFactory, mimeType, hints))
						.flux();
=======
			Flux<DataBuffer> dataBufferFlux;

			if (separator != null) {
				dataBufferFlux = Flux.from(inputStream).map(value -> encodeStreamingValue(
						value, bufferFactory, hints, sequenceWriter, byteBuilder, EMPTY_BYTES, separator));
			}
			else {
				JsonArrayJoinHelper helper = new JsonArrayJoinHelper();
				return Flux.concat(
						helper.getPrefix(bufferFactory, hints, logger),
						Flux.from(inputStream).map(value -> encodeStreamingValue(
								value, bufferFactory, hints, sequenceWriter, byteBuilder, helper.getDelimiter(), EMPTY_BYTES)),
						helper.getSuffix(bufferFactory, hints, logger));
>>>>>>> 58aeab3a
			}

			return dataBufferFlux
					.doAfterTerminate(() -> {
						try {
							byteBuilder.release();
							generator.close();
						}
						catch (IOException ex) {
							logger.error("Could not close Encoder resources", ex);
						}
					});
		}
		catch (IOException ex) {
			return Flux.error(ex);
		}
	}

	@Override
	public DataBuffer encodeValue(Object value, DataBufferFactory bufferFactory,
			ResolvableType valueType, @Nullable MimeType mimeType, @Nullable Map<String, Object> hints) {
		ObjectEncodingTools encodingTools = createEncodingTools(value, valueType, mimeType, hints);
		ObjectWriter writer = encodingTools.writer();
		writer = customizeWriter(writer, mimeType, valueType, hints);
		return encodeValue(value, encodingTools.mapper(), writer, bufferFactory, mimeType, hints);
	}

	private DataBuffer encodeValue(Object value, ObjectMapper mapper, ObjectWriter writer,
			DataBufferFactory bufferFactory, @Nullable MimeType mimeType, @Nullable Map<String, Object> hints) {

		FilterProvider filters = null;
		if (value instanceof MappingJacksonValue mappingJacksonValue) {
			value = mappingJacksonValue.getValue();
			filters = mappingJacksonValue.getFilters();
		}

		if (filters != null) {
			writer = writer.with(filters);
		}

		ByteArrayBuilder byteBuilder = new ByteArrayBuilder(writer.getFactory()._getBufferRecycler());
		try {
			JsonEncoding encoding = getJsonEncoding(mimeType);

			logValue(hints, value);

			try (JsonGenerator generator = mapper.getFactory().createGenerator(byteBuilder, encoding)) {
				writer.writeValue(generator, value);
				generator.flush();
			}
			catch (InvalidDefinitionException ex) {
				throw new CodecException("Type definition error: " + ex.getType(), ex);
			}
			catch (JsonProcessingException ex) {
				throw new EncodingException("JSON encoding error: " + ex.getOriginalMessage(), ex);
			}
			catch (IOException ex) {
				throw new IllegalStateException("Unexpected I/O error while writing to byte array builder", ex);
			}

			byte[] bytes = byteBuilder.toByteArray();
			DataBuffer buffer = bufferFactory.allocateBuffer(bytes.length);
			buffer.write(bytes);
			Hints.touchDataBuffer(buffer, hints, logger);

			return buffer;
		}
		finally {
			byteBuilder.release();
		}
	}

	private DataBuffer encodeStreamingValue(
			Object value, DataBufferFactory bufferFactory, @Nullable Map<String, Object> hints,
			SequenceWriter sequenceWriter, ByteArrayBuilder byteArrayBuilder,
			byte[] prefix, byte[] suffix) {

		logValue(hints, value);

		try {
			sequenceWriter.write(value);
			sequenceWriter.flush();
		}
		catch (InvalidDefinitionException ex) {
			throw new CodecException("Type definition error: " + ex.getType(), ex);
		}
		catch (JsonProcessingException ex) {
			throw new EncodingException("JSON encoding error: " + ex.getOriginalMessage(), ex);
		}
		catch (IOException ex) {
			throw new IllegalStateException("Unexpected I/O error while writing to byte array builder", ex);
		}

		byte[] bytes = byteArrayBuilder.toByteArray();
		byteArrayBuilder.reset();

		int offset;
		int length;
		if (bytes.length > 0 && bytes[0] == ' ') {
			// SequenceWriter writes an unnecessary space in between values
			offset = 1;
			length = bytes.length - 1;
		}
		else {
			offset = 0;
			length = bytes.length;
		}
		DataBuffer buffer = bufferFactory.allocateBuffer(length + prefix.length + suffix.length);
		if (prefix.length != 0) {
			buffer.write(prefix);
		}
		buffer.write(bytes, offset, length);
		if (suffix.length != 0) {
			buffer.write(suffix);
		}
		Hints.touchDataBuffer(buffer, hints, logger);

		return buffer;
	}

	private void logValue(@Nullable Map<String, Object> hints, Object value) {
		if (!Hints.isLoggingSuppressed(hints)) {
			LogFormatUtils.traceDebug(logger, traceOn -> {
				String formatted = LogFormatUtils.formatValue(value, !traceOn);
				return Hints.getLogPrefix(hints) + "Encoding [" + formatted + "]";
			});
		}
	}

	private Mono<ObjectEncodingTools> createEncodingToolsForStream(Object value, ResolvableType valueType,
			@Nullable MimeType mimeType, @Nullable Map<String, Object> hints) {
		try {
			ObjectEncodingTools encodingTools = createEncodingTools(value, valueType, mimeType, hints);
			ObjectWriter objectWriter = encodingTools.writer();
			return customizeWriterFromStream(objectWriter, mimeType, valueType, hints)
					.map(customizedWriter -> new ObjectEncodingTools(encodingTools.mapper(), customizedWriter));
		}
		catch (IllegalStateException ex) {
			return Mono.error(ex);
		}
	}

	private ObjectEncodingTools createEncodingTools(Object value, ResolvableType valueType,
			@Nullable MimeType mimeType, @Nullable Map<String, Object> hints) {
		Class<?> jsonView = null;
		if (value instanceof MappingJacksonValue mappingJacksonValue) {
			valueType = ResolvableType.forInstance(mappingJacksonValue.getValue());
			jsonView = mappingJacksonValue.getSerializationView();
		}

		ObjectMapper mapper = selectObjectMapper(valueType, mimeType);
		if (mapper == null) {
			throw new IllegalStateException("No ObjectMapper for " + valueType);
		}
		ObjectWriter writer = createObjectWriter(mapper, valueType, mimeType, jsonView, hints);
		return new ObjectEncodingTools(mapper, writer);
	}

	private ObjectWriter createObjectWriter(
			ObjectMapper mapper, ResolvableType valueType, @Nullable MimeType mimeType,
			@Nullable Class<?> jsonView, @Nullable Map<String, Object> hints) {

		JavaType javaType = getJavaType(valueType.getType(), null);
		if (jsonView == null && hints != null) {
			jsonView = (Class<?>) hints.get(Jackson2CodecSupport.JSON_VIEW_HINT);
		}
		ObjectWriter writer = (jsonView != null ? mapper.writerWithView(jsonView) : mapper.writer());
		if (javaType.isContainerType()) {
			writer = writer.forType(javaType);
		}
		return writer;
	}

	/**
	 * Provides the ability for subclasses to customize the {@link ObjectWriter} for serialization from a stream.
	 * @param writer the {@link ObjectWriter} available for customization
	 * @param mimeType the MIME type associated with the input stream
	 * @param elementType the expected type of elements in the output stream
	 * @param hints additional information about how to do encode
	 * @return the customized {@link ObjectWriter}
	 */
	protected Mono<ObjectWriter> customizeWriterFromStream(@NonNull ObjectWriter writer, @Nullable MimeType mimeType,
			ResolvableType elementType, @Nullable Map<String, Object> hints) {
		return Mono.just(customizeWriter(writer, mimeType, elementType, hints));
	}

	/**
	 * Provides the ability for subclasses to customize the {@link ObjectWriter} for serialization.
	 * @param writer the {@link ObjectWriter} available for customization
	 * @param mimeType the MIME type associated with the input stream
	 * @param elementType the expected type of elements in the output stream
	 * @param hints additional information about how to do encode
	 * @return the customized {@link ObjectWriter}
	 */
	protected ObjectWriter customizeWriter(ObjectWriter writer, @Nullable MimeType mimeType,
			ResolvableType elementType, @Nullable Map<String, Object> hints) {
		return writer;
	}

	/**
	 * Return the separator to use for the given mime type.
	 * <p>By default, this method returns new line {@code "\n"} if the given
	 * mime type is one of the configured {@link #setStreamingMediaTypes(List)
	 * streaming} mime types.
	 * @since 5.3
	 */
	@Nullable
	protected byte[] getStreamingMediaTypeSeparator(@Nullable MimeType mimeType) {
		for (MediaType streamingMediaType : this.streamingMediaTypes) {
			if (streamingMediaType.isCompatibleWith(mimeType)) {
				return NEWLINE_SEPARATOR;
			}
		}
		return null;
	}

	/**
	 * Determine the JSON encoding to use for the given mime type.
	 * @param mimeType the mime type as requested by the caller
	 * @return the JSON encoding to use (never {@code null})
	 * @since 5.0.5
	 */
	protected JsonEncoding getJsonEncoding(@Nullable MimeType mimeType) {
		if (mimeType != null && mimeType.getCharset() != null) {
			Charset charset = mimeType.getCharset();
			JsonEncoding result = ENCODINGS.get(charset.name());
			if (result != null) {
				return result;
			}
		}
		return JsonEncoding.UTF8;
	}


	// HttpMessageEncoder

	@Override
	public List<MimeType> getEncodableMimeTypes() {
		return getMimeTypes();
	}

	@Override
	public List<MimeType> getEncodableMimeTypes(ResolvableType elementType) {
		return getMimeTypes(elementType);
	}

	@Override
	public List<MediaType> getStreamingMediaTypes() {
		return Collections.unmodifiableList(this.streamingMediaTypes);
	}

	@Override
	public Map<String, Object> getEncodeHints(@Nullable ResolvableType actualType, ResolvableType elementType,
			@Nullable MediaType mediaType, ServerHttpRequest request, ServerHttpResponse response) {

		return (actualType != null ? getHints(actualType) : Hints.none());
	}


	// Jackson2CodecSupport

	@Override
	protected <A extends Annotation> A getAnnotation(MethodParameter parameter, Class<A> annotType) {
		return parameter.getMethodAnnotation(annotType);
	}

<<<<<<< HEAD
	private record ObjectEncodingTools(ObjectMapper mapper, ObjectWriter writer) {}
=======

	private static class JsonArrayJoinHelper {

		private static final byte[] COMMA_SEPARATOR = {','};

		private static final byte[] OPEN_BRACKET = {'['};

		private static final byte[] CLOSE_BRACKET = {']'};


		private boolean afterFirstItem = false;

		public byte[] getDelimiter() {
			if (this.afterFirstItem) {
				return COMMA_SEPARATOR;
			}
			this.afterFirstItem = true;
			return EMPTY_BYTES;
		}

		public Mono<DataBuffer> getPrefix(DataBufferFactory factory, @Nullable Map<String, Object> hints, Log logger) {
			return wrapBytes(OPEN_BRACKET, factory, hints, logger);
		}

		public Mono<DataBuffer> getSuffix(DataBufferFactory factory, @Nullable Map<String, Object> hints, Log logger) {
			return wrapBytes(CLOSE_BRACKET, factory, hints, logger);
		}

		private Mono<DataBuffer> wrapBytes(
				byte[] bytes, DataBufferFactory bufferFactory, @Nullable Map<String, Object> hints, Log logger) {

			return Mono.fromCallable(() -> {
				DataBuffer buffer = bufferFactory.wrap(bytes);
				Hints.touchDataBuffer(buffer, hints, logger);
				return buffer;
			});
		}
	}

>>>>>>> 58aeab3a
}<|MERGE_RESOLUTION|>--- conflicted
+++ resolved
@@ -39,6 +39,8 @@
 import org.reactivestreams.Publisher;
 import reactor.core.publisher.Flux;
 import reactor.core.publisher.Mono;
+import reactor.util.function.Tuple2;
+import reactor.util.function.Tuples;
 
 import org.springframework.core.MethodParameter;
 import org.springframework.core.ResolvableType;
@@ -87,6 +89,7 @@
 
 	private final List<MediaType> streamingMediaTypes = new ArrayList<>(1);
 
+
 	/**
 	 * Constructor with a Jackson {@link ObjectMapper} to use.
 	 */
@@ -151,113 +154,69 @@
 		if (inputStream instanceof Mono) {
 			return Mono.from(inputStream)
 					.flatMap(value -> createEncodingToolsForStream(value, elementType, mimeType, hints)
-							.map(tools -> encodeValue(value, tools.mapper(), tools.writer(),
+							.map(tools -> encodeValue(value, tools.getT1(), tools.getT2(),
 									bufferFactory, mimeType, hints)))
 					.flux();
 		}
 
-		try {
-			ObjectMapper mapper = selectObjectMapper(elementType, mimeType);
-			if (mapper == null) {
-				throw new IllegalStateException("No ObjectMapper for " + elementType);
-			}
-			ObjectWriter writer = createObjectWriter(mapper, elementType, mimeType, null, hints);
-			ByteArrayBuilder byteBuilder = new ByteArrayBuilder(writer.getFactory()._getBufferRecycler());
-			JsonEncoding encoding = getJsonEncoding(mimeType);
-			JsonGenerator generator = mapper.getFactory().createGenerator(byteBuilder, encoding);
-			SequenceWriter sequenceWriter = writer.writeValues(generator);
-
-			byte[] separator = getStreamingMediaTypeSeparator(mimeType);
-<<<<<<< HEAD
-			if (separator != null) { // streaming
-				ObjectMapper mapper = selectObjectMapper(elementType, mimeType);
-				if (mapper == null) {
-					return Flux.error(new IllegalStateException("No ObjectMapper for " + elementType));
-				}
-
-				ObjectWriter objectWriter = createObjectWriter(mapper, elementType, mimeType, null, hints);
-				return customizeWriterFromStream(objectWriter, mimeType, elementType, hints)
-						.flatMapMany(writer -> {
-							try {
-								ByteArrayBuilder byteBuilder = new ByteArrayBuilder(
-										writer.getFactory()._getBufferRecycler());
-								JsonEncoding encoding = getJsonEncoding(mimeType);
-								JsonGenerator generator = mapper.getFactory().createGenerator(byteBuilder, encoding);
-								SequenceWriter sequenceWriter = writer.writeValues(generator);
-								return Flux.from(inputStream)
-										.map(value -> encodeStreamingValue(value, bufferFactory, hints,
-												sequenceWriter, byteBuilder, separator))
-										.doAfterTerminate(() -> {
-											try {
-												byteBuilder.release();
-												generator.close();
-											}
-											catch (IOException ex) {
-												logger.error("Could not close Encoder resources", ex);
-											}
-										});
-							}
-							catch (IOException ex) {
-								return Flux.error(ex);
-							}
-						});
-			}
-			else { // non-streaming
-				ResolvableType listType = ResolvableType.forClassWithGenerics(List.class, elementType);
-				return Flux.from(inputStream)
-						.collectList()
-						.flatMap(list -> Mono.zip(
-								Mono.just(list),
-								createEncodingToolsForStream(list, listType, mimeType, hints))
-						)
-						.map(tpl -> encodeValue(tpl.getT1(), tpl.getT2().mapper(), tpl.getT2().writer(),
-								bufferFactory, mimeType, hints))
-						.flux();
-=======
-			Flux<DataBuffer> dataBufferFlux;
-
-			if (separator != null) {
-				dataBufferFlux = Flux.from(inputStream).map(value -> encodeStreamingValue(
-						value, bufferFactory, hints, sequenceWriter, byteBuilder, EMPTY_BYTES, separator));
-			}
-			else {
-				JsonArrayJoinHelper helper = new JsonArrayJoinHelper();
-				return Flux.concat(
-						helper.getPrefix(bufferFactory, hints, logger),
-						Flux.from(inputStream).map(value -> encodeStreamingValue(
-								value, bufferFactory, hints, sequenceWriter, byteBuilder, helper.getDelimiter(), EMPTY_BYTES)),
-						helper.getSuffix(bufferFactory, hints, logger));
->>>>>>> 58aeab3a
-			}
-
-			return dataBufferFlux
-					.doAfterTerminate(() -> {
-						try {
-							byteBuilder.release();
-							generator.close();
+		ObjectMapper mapper = selectObjectMapper(elementType, mimeType);
+		if (mapper == null) {
+			return Flux.error(new IllegalStateException("No ObjectMapper for " + elementType));
+		}
+
+		ObjectWriter objectWriter = createObjectWriter(mapper, elementType, mimeType, null, hints);
+		return customizeWriterFromStream(objectWriter, mimeType, elementType, hints)
+				.flatMapMany(writer -> {
+					try {
+						ByteArrayBuilder byteBuilder = new ByteArrayBuilder(writer.getFactory()._getBufferRecycler());
+						JsonEncoding encoding = getJsonEncoding(mimeType);
+						JsonGenerator generator = mapper.getFactory().createGenerator(byteBuilder, encoding);
+						SequenceWriter sequenceWriter = writer.writeValues(generator);
+
+						byte[] separator = getStreamingMediaTypeSeparator(mimeType);
+						Flux<DataBuffer> dataBufferFlux;
+
+						if (separator != null) {
+							dataBufferFlux = Flux.from(inputStream).map(value -> encodeStreamingValue(
+									value, bufferFactory, hints, sequenceWriter, byteBuilder, EMPTY_BYTES, separator));
 						}
-						catch (IOException ex) {
-							logger.error("Could not close Encoder resources", ex);
+						else {
+							JsonArrayJoinHelper helper = new JsonArrayJoinHelper();
+							return Flux.concat(
+									helper.getPrefix(bufferFactory, hints, logger),
+									Flux.from(inputStream).map(value -> encodeStreamingValue(
+											value, bufferFactory, hints, sequenceWriter, byteBuilder, helper.getDelimiter(), EMPTY_BYTES)),
+									helper.getSuffix(bufferFactory, hints, logger));
 						}
-					});
-		}
-		catch (IOException ex) {
-			return Flux.error(ex);
-		}
+
+						return dataBufferFlux
+								.doAfterTerminate(() -> {
+									try {
+										byteBuilder.release();
+										generator.close();
+									}
+									catch (IOException ex) {
+										logger.error("Could not close Encoder resources", ex);
+									}
+								});
+					}
+					catch (IOException ex) {
+						return Flux.error(ex);
+					}
+				});
 	}
 
 	@Override
 	public DataBuffer encodeValue(Object value, DataBufferFactory bufferFactory,
 			ResolvableType valueType, @Nullable MimeType mimeType, @Nullable Map<String, Object> hints) {
-		ObjectEncodingTools encodingTools = createEncodingTools(value, valueType, mimeType, hints);
-		ObjectWriter writer = encodingTools.writer();
+		Tuple2<ObjectMapper, ObjectWriter> encodingTools = createEncodingTools(value, valueType, mimeType, hints);
+		ObjectWriter writer = encodingTools.getT2();
 		writer = customizeWriter(writer, mimeType, valueType, hints);
-		return encodeValue(value, encodingTools.mapper(), writer, bufferFactory, mimeType, hints);
+		return encodeValue(value, encodingTools.getT1(), writer, bufferFactory, mimeType, hints);
 	}
 
 	private DataBuffer encodeValue(Object value, ObjectMapper mapper, ObjectWriter writer,
 			DataBufferFactory bufferFactory, @Nullable MimeType mimeType, @Nullable Map<String, Object> hints) {
-
 		FilterProvider filters = null;
 		if (value instanceof MappingJacksonValue mappingJacksonValue) {
 			value = mappingJacksonValue.getValue();
@@ -357,20 +316,20 @@
 		}
 	}
 
-	private Mono<ObjectEncodingTools> createEncodingToolsForStream(Object value, ResolvableType valueType,
+	private Mono<Tuple2<ObjectMapper, ObjectWriter>> createEncodingToolsForStream(Object value, ResolvableType valueType,
 			@Nullable MimeType mimeType, @Nullable Map<String, Object> hints) {
 		try {
-			ObjectEncodingTools encodingTools = createEncodingTools(value, valueType, mimeType, hints);
-			ObjectWriter objectWriter = encodingTools.writer();
+			Tuple2<ObjectMapper, ObjectWriter> encodingTools = createEncodingTools(value, valueType, mimeType, hints);
+			ObjectWriter objectWriter = encodingTools.getT2();
 			return customizeWriterFromStream(objectWriter, mimeType, valueType, hints)
-					.map(customizedWriter -> new ObjectEncodingTools(encodingTools.mapper(), customizedWriter));
+					.map(customizedWriter -> Tuples.of(encodingTools.getT1(), customizedWriter));
 		}
 		catch (IllegalStateException ex) {
 			return Mono.error(ex);
 		}
 	}
 
-	private ObjectEncodingTools createEncodingTools(Object value, ResolvableType valueType,
+	private Tuple2<ObjectMapper, ObjectWriter> createEncodingTools(Object value, ResolvableType valueType,
 			@Nullable MimeType mimeType, @Nullable Map<String, Object> hints) {
 		Class<?> jsonView = null;
 		if (value instanceof MappingJacksonValue mappingJacksonValue) {
@@ -383,7 +342,7 @@
 			throw new IllegalStateException("No ObjectMapper for " + valueType);
 		}
 		ObjectWriter writer = createObjectWriter(mapper, valueType, mimeType, jsonView, hints);
-		return new ObjectEncodingTools(mapper, writer);
+		return Tuples.of(mapper, writer);
 	}
 
 	private ObjectWriter createObjectWriter(
@@ -410,7 +369,7 @@
 	 * @return the customized {@link ObjectWriter}
 	 */
 	protected Mono<ObjectWriter> customizeWriterFromStream(@NonNull ObjectWriter writer, @Nullable MimeType mimeType,
-			ResolvableType elementType, @Nullable Map<String, Object> hints) {
+				ResolvableType elementType, @Nullable Map<String, Object> hints) {
 		return Mono.just(customizeWriter(writer, mimeType, elementType, hints));
 	}
 
@@ -423,7 +382,7 @@
 	 * @return the customized {@link ObjectWriter}
 	 */
 	protected ObjectWriter customizeWriter(ObjectWriter writer, @Nullable MimeType mimeType,
-			ResolvableType elementType, @Nullable Map<String, Object> hints) {
+				ResolvableType elementType, @Nullable Map<String, Object> hints) {
 		return writer;
 	}
 
@@ -494,9 +453,6 @@
 		return parameter.getMethodAnnotation(annotType);
 	}
 
-<<<<<<< HEAD
-	private record ObjectEncodingTools(ObjectMapper mapper, ObjectWriter writer) {}
-=======
 
 	private static class JsonArrayJoinHelper {
 
@@ -535,6 +491,4 @@
 			});
 		}
 	}
-
->>>>>>> 58aeab3a
 }