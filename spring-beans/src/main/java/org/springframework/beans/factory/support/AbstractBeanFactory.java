--- conflicted
+++ resolved
@@ -1175,16 +1175,8 @@
 		if (curVal instanceof String || ((Set<String>) curVal).size() == 1) {
 			this.prototypesCurrentlyInCreation.remove();
 		}
-<<<<<<< HEAD
 		else {
 			((Set<String>) curVal).remove(beanName);
-=======
-		else if (curVal instanceof Set<?> beanNameSet) {
-			beanNameSet.remove(beanName);
-			if (beanNameSet.isEmpty()) {
-				this.prototypesCurrentlyInCreation.remove();
-			}
->>>>>>> b7288a40
 		}
 	}
 
