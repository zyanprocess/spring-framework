--- conflicted
+++ resolved
@@ -325,14 +325,8 @@
 	private static String readScript(EncodedResource resource, @Nullable String[] commentPrefixes,
 			@Nullable String separator, @Nullable String blockCommentEndDelimiter) throws IOException {
 
-<<<<<<< HEAD
-		LineNumberReader lnr = new LineNumberReader(resource.getReader());
-		try {
+		try (LineNumberReader lnr = new LineNumberReader(resource.getReader())) {
 			return readScript(lnr, commentPrefixes, separator, blockCommentEndDelimiter);
-=======
-		try (LineNumberReader lnr = new LineNumberReader(resource.getReader())) {
-			return readScript(lnr, commentPrefix, separator);
->>>>>>> b69584bd
 		}
 	}
 
