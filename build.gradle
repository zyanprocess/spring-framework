plugins {
	id 'io.spring.dependency-management' version '1.0.11.RELEASE' apply false
	id 'io.spring.nohttp' version '0.0.10'
	id "io.freefair.aspectj" version '6.3.0' apply false
	id 'org.jetbrains.dokka' version '1.6.0' apply false
	id 'org.jetbrains.kotlin.jvm' version '1.6.10' apply false
	id "org.jetbrains.kotlin.plugin.serialization" version '1.6.10' apply false
	id 'org.asciidoctor.jvm.convert' version '3.3.2'
	id 'org.asciidoctor.jvm.pdf' version '3.3.2'
	id "org.unbroken-dome.xjc" version '2.0.0' apply false
	id "com.github.ben-manes.versions" version '0.39.0'
	id "com.github.johnrengelman.shadow" version '7.0.0' apply false
	id 'de.undercouch.download' version '4.1.2'
	id "me.champeau.jmh" version "0.6.6" apply false
}

ext {
	moduleProjects = subprojects.findAll { it.name.startsWith("spring-") }
	javaProjects = subprojects - project(":framework-bom")
	withoutJclOverSlf4j = {
		exclude group: "org.slf4j", name: "jcl-over-slf4j"
	}
}

configure(allprojects) { project ->
	apply plugin: "io.spring.dependency-management"

	dependencyManagement {
		imports {
			mavenBom "com.fasterxml.jackson:jackson-bom:2.13.0"
			mavenBom "io.netty:netty-bom:4.1.72.Final"
<<<<<<< HEAD
			mavenBom "io.micrometer:micrometer-bom:2.0.0-SNAPSHOT" // observability
			mavenBom "io.projectreactor:reactor-bom:2020.0.14"
=======
			mavenBom "io.projectreactor:reactor-bom:2020.0.15-SNAPSHOT"
>>>>>>> 7c637f01
			mavenBom "io.r2dbc:r2dbc-bom:Arabba-SR11"
			mavenBom "io.rsocket:rsocket-bom:1.1.1"
			mavenBom "org.eclipse.jetty:jetty-bom:11.0.7"
			mavenBom "org.jetbrains.kotlin:kotlin-bom:1.6.10"
			mavenBom "org.jetbrains.kotlinx:kotlinx-coroutines-bom:1.6.0"
			mavenBom "org.jetbrains.kotlinx:kotlinx-serialization-bom:1.3.2"
			mavenBom "org.junit:junit-bom:5.8.2"
		}
		dependencies {
			dependencySet(group: 'org.apache.logging.log4j', version: '2.17.1') {
				entry 'log4j-api'
				entry 'log4j-core'
				entry 'log4j-jul'
				entry 'log4j-slf4j-impl'
			}
			dependency "org.slf4j:slf4j-api:1.7.32"
			dependency("com.google.code.findbugs:findbugs:3.0.1") {
				exclude group: "dom4j", name: "dom4j"
			}
			dependency "com.google.code.findbugs:jsr305:3.0.2"

			dependencySet(group: 'org.aspectj', version: '1.9.8.RC3') {
				entry 'aspectjrt'
				entry 'aspectjtools'
				entry 'aspectjweaver'
			}
			dependencySet(group: 'org.codehaus.groovy', version: '3.0.9') {
				entry 'groovy'
				entry 'groovy-jsr223'
				entry 'groovy-templates'  // requires findbugs for warning-free compilation
				entry 'groovy-test'
				entry 'groovy-xml'
			}

			dependency "io.reactivex.rxjava3:rxjava:3.1.3"
			dependency "io.smallrye.reactive:mutiny:1.2.0"
			dependency "io.projectreactor.tools:blockhound:1.0.6.RELEASE"

			dependency "com.fasterxml:aalto-xml:1.3.0"
			dependency("com.fasterxml.woodstox:woodstox-core:6.2.7") {
				exclude group: "stax", name: "stax-api"
			}
			dependency "com.google.code.gson:gson:2.8.9"
			dependency "com.google.protobuf:protobuf-java-util:3.19.1"
			dependency "com.googlecode.protobuf-java-format:protobuf-java-format:1.4"
			dependency("com.thoughtworks.xstream:xstream:1.4.18") {
				exclude group: "xpp3", name: "xpp3_min"
				exclude group: "xmlpull", name: "xmlpull"
			}
			dependency "org.eclipse:yasson:2.0.3"
			dependency("org.codehaus.jettison:jettison:1.3.8") {
				exclude group: "stax", name: "stax-api"
			}
			dependency "org.ogce:xpp3:1.1.6"
			dependency "org.yaml:snakeyaml:1.30"

			dependency "com.h2database:h2:1.4.200"
			dependency "com.github.ben-manes.caffeine:caffeine:3.0.5"
			dependency "com.github.librepdf:openpdf:1.3.26"
			dependency "com.rometools:rome:1.16.0"
			dependency "commons-io:commons-io:2.11.0"
			dependency "io.vavr:vavr:0.10.4"
			dependency "net.sf.jopt-simple:jopt-simple:5.0.4"
			dependencySet(group: 'org.apache.activemq', version: '5.16.2') {
				entry 'activemq-broker'
				entry('activemq-kahadb-store') {
					exclude group: "org.springframework", name: "spring-context"
				}
				entry 'activemq-stomp'
			}
			dependency "org.apache.commons:commons-pool2:2.9.0"
			dependencySet(group: 'org.apache.derby', version: '10.14.2.0') {
				entry 'derby'
				entry 'derbyclient'
			}
			dependency "org.apache.poi:poi-ooxml:5.1.0"
			dependency "org.apache-extras.beanshell:bsh:2.0b6"
			dependency "org.freemarker:freemarker:2.3.31"
			dependency "org.hsqldb:hsqldb:2.5.2"
			dependency "org.quartz-scheduler:quartz:2.3.2"
			dependency "org.ehcache:jcache:1.0.1"
			dependency "org.ehcache:ehcache:3.4.0"
			dependency "org.hibernate:hibernate-core-jakarta:5.6.2.Final"
			dependency "org.hibernate:hibernate-validator:7.0.1.Final"
			dependency "org.webjars:webjars-locator-core:0.48"
			dependency "org.webjars:underscorejs:1.8.3"

			dependencySet(group: 'org.apache.tomcat', version: '10.0.14') {
				entry 'tomcat-util'
				entry('tomcat-websocket') {
					exclude group: "org.apache.tomcat", name: "tomcat-servlet-api"
					exclude group: "org.apache.tomcat", name: "tomcat-websocket-api"
				}
			}
			dependencySet(group: 'org.apache.tomcat.embed', version: '10.0.14') {
				entry 'tomcat-embed-core'
				entry 'tomcat-embed-websocket'
			}
			dependencySet(group: 'io.undertow', version: '2.2.14.Final') {
				entry 'undertow-core'
				entry 'undertow-servlet-jakarta'
				entry 'undertow-websockets-jsr-jakarta'
			}

			dependency "org.eclipse.jetty:jetty-reactive-httpclient:3.0.4"
			dependency 'org.apache.httpcomponents.client5:httpclient5:5.1.2'
			dependency 'org.apache.httpcomponents.core5:httpcore5-reactive:5.1.2'
			dependency("org.apache.httpcomponents:httpclient:4.5.13") {
				exclude group: "commons-logging", name: "commons-logging"
			}
			dependencySet(group: 'com.squareup.okhttp3', version: '3.14.9') {
				entry 'okhttp'
				entry 'mockwebserver'
			}

			dependency "org.jruby:jruby:9.3.2.0"
			dependency "org.python:jython-standalone:2.7.1"
			dependency "org.mozilla:rhino:1.7.11"

			dependency("org.dom4j:dom4j:2.1.3") {
				exclude group: 'javax.xml.bind', name: "jaxb-api"
				exclude group: "jaxen", name: "jaxen"
				exclude group: "net.java.dev.msv", name: "xsdlib"
				exclude group: "pull-parser", name: "pull-parser"
				exclude group: "xpp3", name: "xpp3"
			}
			dependency("jaxen:jaxen:1.2.0") {
				exclude group: "dom4j", name: "dom4j"
			}

			dependency("junit:junit:4.13.2") {
				exclude group: "org.hamcrest", name: "hamcrest-core"
			}
			dependency("de.bechte.junit:junit-hierarchicalcontextrunner:4.12.1") {
				exclude group: "junit", name: "junit"
			}
			dependency "org.testng:testng:7.4.0"
			dependency "org.junit.support:testng-engine:1.0.1"
			dependency "org.hamcrest:hamcrest:2.1"
			dependency "org.awaitility:awaitility:3.1.6"
			dependency "org.assertj:assertj-core:3.21.0"
			dependencySet(group: 'org.xmlunit', version: '2.8.3') {
				entry 'xmlunit-assertj'
				entry('xmlunit-matchers') {
					exclude group: "org.hamcrest", name: "hamcrest-core"
				}
			}
			dependencySet(group: 'org.mockito', version: '4.1.0') {
				entry('mockito-core') {
					exclude group: "org.hamcrest", name: "hamcrest-core"
				}
				entry 'mockito-junit-jupiter'
			}
			dependency "io.mockk:mockk:1.12.1"

			dependency("net.sourceforge.htmlunit:htmlunit:2.55.0") {
				exclude group: "commons-logging", name: "commons-logging"
			}
			dependency("org.seleniumhq.selenium:htmlunit-driver:2.55.0") {
				exclude group: "commons-logging", name: "commons-logging"
			}
			dependency("org.seleniumhq.selenium:selenium-java:3.141.59") {
				exclude group: "commons-logging", name: "commons-logging"
				exclude group: "io.netty", name: "netty"
			}
			dependency "org.skyscreamer:jsonassert:1.5.0"
			dependency "com.jayway.jsonpath:json-path:2.6.0"
			dependency "org.bouncycastle:bcpkix-jdk15on:1.66"

			dependency "javax.cache:cache-api:1.1.1"
			dependency "javax.money:money-api:1.1"
			dependency "org.javamoney:moneta:1.4.2"

			dependency "jakarta.activation:jakarta.activation-api:2.0.1"
			dependency "jakarta.annotation:jakarta.annotation-api:2.0.0"
			dependency "jakarta.ejb:jakarta.ejb-api:4.0.0"
			dependency "jakarta.el:jakarta.el-api:4.0.0"
			dependency "jakarta.enterprise.concurrent:jakarta.enterprise.concurrent-api:2.0.0"
			dependency "jakarta.faces:jakarta.faces-api:3.0.0"
			dependency "jakarta.inject:jakarta.inject-api:2.0.0"
			dependency "jakarta.inject:jakarta.inject-tck:2.0.1"
			dependency "jakarta.interceptor:jakarta.interceptor-api:2.0.0"
			dependency "jakarta.jms:jakarta.jms-api:3.0.0"
			dependency "jakarta.json:jakarta.json-api:2.0.1"
			dependency "jakarta.json.bind:jakarta.json.bind-api:2.0.0"
			dependency "jakarta.mail:jakarta.mail-api:2.0.1"
			dependency "jakarta.persistence:jakarta.persistence-api:3.0.0"
			dependency "jakarta.resource:jakarta.resource-api:2.0.0"
			dependency "jakarta.servlet:jakarta.servlet-api:5.0.0"
			dependency "jakarta.servlet.jsp:jakarta.servlet.jsp-api:3.0.0"
			dependency "jakarta.servlet.jsp.jstl:jakarta.servlet.jsp.jstl-api:2.0.0"
			dependency "jakarta.transaction:jakarta.transaction-api:2.0.0"
			dependency "jakarta.validation:jakarta.validation-api:3.0.0"
			dependency "jakarta.websocket:jakarta.websocket-api:2.0.0"
			dependency "jakarta.xml.bind:jakarta.xml.bind-api:3.0.1"

			dependency "com.sun.activation:jakarta.activation:2.0.1"
			dependency "com.sun.mail:jakarta.mail:2.0.1"
			dependencySet(group: 'com.sun.xml.bind', version: '3.0.2') {
				entry 'jaxb-core'
				entry 'jaxb-impl'
				entry 'jaxb-xjc'
			}

			// Substitute for "javax.management:jmxremote_optional:1.0.1_04" which
			// is not available on Maven Central
			dependency "org.glassfish.external:opendmk_jmxremote_optional_jar:1.0-b01-ea"
			dependency "org.glassfish:jakarta.el:4.0.2"
			dependency "org.glassfish.tyrus:tyrus-container-servlet:2.0.1"
			dependency "org.eclipse.persistence:org.eclipse.persistence.jpa:3.0.2"
		}
		generatedPomCustomization {
			enabled = false
		}
		resolutionStrategy {
			cacheChangingModulesFor 0, "seconds"
		}
		repositories {
			mavenCentral()
			mavenLocal() // observability
			maven { url "https://repo.spring.io/snapshot" } // observability
			maven { url "https://repo.spring.io/libs-spring-framework-build" }
			maven { url "https://repo.spring.io/snapshot" } // reactor
		}
	}
	configurations.all {
		resolutionStrategy {
			cacheChangingModulesFor 0, "seconds"
			cacheDynamicVersionsFor 0, "seconds"
		}
	}
}

configure([rootProject] + javaProjects) { project ->
	group = "org.springframework"

	apply plugin: "java"
	apply plugin: "java-test-fixtures"
	apply plugin: "checkstyle"
	apply plugin: 'org.springframework.build.compile'
	apply from: "${rootDir}/gradle/toolchains.gradle"
	apply from: "${rootDir}/gradle/ide.gradle"

	pluginManager.withPlugin("kotlin") {
		apply plugin: "org.jetbrains.dokka"
		apply from: "${rootDir}/gradle/docs-dokka.gradle"

		compileKotlin {
			kotlinOptions {
				languageVersion = "1.6"
				apiVersion = "1.6"
				freeCompilerArgs = ["-Xjsr305=strict", "-Xsuppress-version-warnings", "-Xopt-in=kotlin.RequiresOptIn"]
				allWarningsAsErrors = true
			}
		}
		compileTestKotlin {
			kotlinOptions {
				freeCompilerArgs = ["-Xjsr305=strict"]
			}
		}
	}

	test {
		useJUnitPlatform()
		include(["**/*Tests.class", "**/*Test.class"])
		systemProperty("java.awt.headless", "true")
		systemProperty("testGroups", project.properties.get("testGroups"))
		systemProperty("io.netty.leakDetection.level", "paranoid")
	}

	checkstyle {
		toolVersion = "9.2"
		configDirectory.set(rootProject.file("src/checkstyle"))
	}

	dependencies {
		testImplementation("org.junit.jupiter:junit-jupiter-api")
		testImplementation("org.junit.jupiter:junit-jupiter-params")
		testImplementation("org.junit.platform:junit-platform-suite-api")
		testImplementation("org.mockito:mockito-core")
		testImplementation("org.mockito:mockito-junit-jupiter")
		testImplementation("io.mockk:mockk")
		testImplementation("org.assertj:assertj-core")
		// Pull in the latest JUnit 5 Launcher API to ensure proper support in IDEs.
		testRuntimeOnly("org.junit.jupiter:junit-jupiter-engine")
		testRuntimeOnly("org.junit.platform:junit-platform-launcher")
		testRuntimeOnly("org.junit.platform:junit-platform-suite-engine")
		testRuntimeOnly("org.apache.logging.log4j:log4j-core")
		testRuntimeOnly("org.apache.logging.log4j:log4j-jul")
		testRuntimeOnly("org.apache.logging.log4j:log4j-slf4j-impl")
		// JSR-305 only used for non-required meta-annotations
		compileOnly("com.google.code.findbugs:jsr305")
		testCompileOnly("com.google.code.findbugs:jsr305")
		checkstyle("io.spring.javaformat:spring-javaformat-checkstyle:0.0.29")
	}

	ext.javadocLinks = [
			"https://docs.oracle.com/en/java/javase/17/docs/api/",
			"https://jakarta.ee/specifications/platform/9/apidocs/",
			"https://docs.oracle.com/cd/E13222_01/wls/docs90/javadocs/",  // CommonJ
			"https://www.ibm.com/docs/api/v1/content/SSEQTP_8.5.5/com.ibm.websphere.javadoc.doc/web/apidocs/",
			"https://www.eclipse.org/aspectj/doc/released/aspectj5rt-api/",
			"https://www.quartz-scheduler.org/api/2.3.0/",
			"https://fasterxml.github.io/jackson-core/javadoc/2.10/",
			"https://fasterxml.github.io/jackson-databind/javadoc/2.10/",
			"https://fasterxml.github.io/jackson-dataformat-xml/javadoc/2.10/",
			"https://hc.apache.org/httpcomponents-client-5.1.x/current/httpclient5/apidocs/",
			"https://projectreactor.io/docs/test/release/api/",
			"https://junit.org/junit4/javadoc/4.13.2/",
			// TODO Uncomment link to JUnit 5 docs once we have sorted out
			// the following warning in the build.
			//
			// warning: The code being documented uses packages in the unnamed module, but the packages defined in https://junit.org/junit5/docs/5.8.1/api/ are in named modules.
			//
			// "https://junit.org/junit5/docs/5.8.2/api/",
			"https://www.reactive-streams.org/reactive-streams-1.0.3-javadoc/",
			"https://javadoc.io/static/io.rsocket/rsocket-core/1.1.1/",
			"https://r2dbc.io/spec/0.8.5.RELEASE/api/"
	] as String[]
}

configure(moduleProjects) { project ->
	apply from: "${rootDir}/gradle/spring-module.gradle"
}

configure(rootProject) {
	description = "Spring Framework"

	apply plugin: "groovy"
	apply plugin: "kotlin"
	apply plugin: "io.spring.nohttp"
	apply plugin: 'org.springframework.build.api-diff'
	apply from: "${rootDir}/gradle/publications.gradle"
	apply from: "${rootDir}/gradle/docs.gradle"

	nohttp {
		source.exclude "**/test-output/**"
		allowlistFile = project.file("src/nohttp/allowlist.lines")
		def rootPath = file(rootDir).toPath()
		def projectDirs = allprojects.collect { it.projectDir } + "${rootDir}/buildSrc"
		projectDirs.forEach { dir ->
			[ 'bin', 'build', 'out', '.settings' ]
				.collect { rootPath.relativize(new File(dir, it).toPath()) }
				.forEach { source.exclude "$it/**" }
			[ '.classpath', '.project' ]
				.collect { rootPath.relativize(new File(dir, it).toPath()) }
				.forEach { source.exclude "$it" }
		}
	}

	publishing {
		publications {
			mavenJava(MavenPublication) {
				artifact docsZip
				artifact schemaZip
				artifact distZip
			}
		}
	}
}<|MERGE_RESOLUTION|>--- conflicted
+++ resolved
@@ -29,12 +29,8 @@
 		imports {
 			mavenBom "com.fasterxml.jackson:jackson-bom:2.13.0"
 			mavenBom "io.netty:netty-bom:4.1.72.Final"
-<<<<<<< HEAD
 			mavenBom "io.micrometer:micrometer-bom:2.0.0-SNAPSHOT" // observability
-			mavenBom "io.projectreactor:reactor-bom:2020.0.14"
-=======
 			mavenBom "io.projectreactor:reactor-bom:2020.0.15-SNAPSHOT"
->>>>>>> 7c637f01
 			mavenBom "io.r2dbc:r2dbc-bom:Arabba-SR11"
 			mavenBom "io.rsocket:rsocket-bom:1.1.1"
 			mavenBom "org.eclipse.jetty:jetty-bom:11.0.7"
