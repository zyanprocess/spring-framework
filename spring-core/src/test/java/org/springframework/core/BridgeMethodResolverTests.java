--- conflicted
+++ resolved
@@ -87,11 +87,7 @@
 	}
 
 	@Test
-<<<<<<< HEAD
-	public void testIsridgeMethodBFor() throws Exception {
-=======
 	void isBridgeMethodFor() throws Exception {
->>>>>>> 0a0efe01
 		Method bridged = MyBar.class.getDeclaredMethod("someMethod", String.class, Object.class);
 		Method other = MyBar.class.getDeclaredMethod("someMethod", Integer.class, Object.class);
 		Method bridge = MyBar.class.getDeclaredMethod("someMethod", Object.class, Object.class);
