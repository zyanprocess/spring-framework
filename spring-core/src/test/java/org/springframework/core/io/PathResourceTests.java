--- conflicted
+++ resolved
@@ -326,16 +326,7 @@
 		try (WritableByteChannel channel = resource.writableChannel()) {
 			channel.write(buffer);
 		}
-<<<<<<< HEAD
-		finally {
-			if (channel != null) {
-				channel.close();
-			}
-		}
 		assertThat(resource.contentLength()).isEqualTo(4L);
-=======
-		assertThat(resource.contentLength(), equalTo(4L));
->>>>>>> b69584bd
 	}
 
 }